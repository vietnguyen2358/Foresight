--- conflicted
+++ resolved
@@ -246,13 +246,6 @@
         # Process each message in the conversation history
         for msg in request.messages:
             if msg.role == "user":
-<<<<<<< HEAD
-                # Format the prompt using the template
-                prompt = QUERY_PROMPT_TEMPLATE.format(input=msg.content)
-                
-                # Send the formatted prompt to Gemini
-                response = chat.send_message(prompt)
-=======
                 # Check if it's a search request
                 if any(keyword in msg.content.lower() for keyword in ["find", "search", "look for", "where is"]):
                     # Use the search endpoint
@@ -289,20 +282,12 @@
                 else:
                     # Regular chat about the dataset
                     response = chat.send_message(msg.content)
->>>>>>> 6610ea08
                 
                 # Store the response in history
                 chat.history.append({"role": "assistant", "parts": [response.text]})
         
-<<<<<<< HEAD
-        # Get the last user message
-        last_message = request.messages[-1].content
-        final_prompt = QUERY_PROMPT_TEMPLATE.format(input=last_message)
-        response = chat.send_message(final_prompt)
-=======
         # Get the last response
         last_response = chat.history[-1]["parts"][0]
->>>>>>> 6610ea08
         
         return ChatResponse(response=last_response)
     except Exception as e:
