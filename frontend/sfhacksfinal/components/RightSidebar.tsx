--- conflicted
+++ resolved
@@ -667,38 +667,6 @@
     setSelectedPerson(null)
   }
 
-<<<<<<< HEAD
-  // // Handle search
-  // const handleSearch = async () => {
-  //   if (!searchQuery.trim()) return
-    
-  //   setIsLoading(true)
-  //   setError(null)
-  //   try {
-  //     // Use the actual API
-  //     const result = await searchPeople(searchQuery)
-  //     console.log('Search results:', result)
-      
-  //     if (result.matches && result.matches.length > 0) {
-  //       setSearchResults(result.matches.map(match => match.description) as ExtendedPersonDescription[])
-  //     } else {
-  //       setSearchResults([])
-  //       // Show suggestions if available
-  //       if (result.suggestions && result.suggestions.length > 0) {
-  //         setError(result.message || 'No matches found. Try these suggestions:')
-  //       } else {
-  //         setError(result.message || 'No matches found')
-  //       }
-  //     }
-  //   } catch (error) {
-  //     console.error("Search error:", error)
-  //     setError('Failed to search. Please try again.')
-  //     setSearchResults([])
-  //   } finally {
-  //     setIsLoading(false)
-  //   }
-  // }
-=======
   // Handle search
   const handleSearch = async () => {
     if (!searchQuery.trim()) return;
@@ -792,7 +760,6 @@
       setSearching(false);
     }
   };
->>>>>>> 6610ea08
 
   // Handle chat
   const handleChat = async () => {
@@ -1213,8 +1180,6 @@
         </div>
       )}
 
-<<<<<<< HEAD
-=======
       {/* Search Section - Only show when a camera is selected */}
       {selectedCamera && (
         <div className="p-4 border-b border-gray-800">
@@ -1297,7 +1262,6 @@
           ) : null}
         </div>
       )}
->>>>>>> 6610ea08
 
       {/* JSON View Modal */}
       {showJsonView && (
