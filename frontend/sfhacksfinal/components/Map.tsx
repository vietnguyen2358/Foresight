--- conflicted
+++ resolved
@@ -4,48 +4,6 @@
 import { Button } from "@/components/ui/button"
 import { MapPin, Navigation, Camera, X } from "lucide-react"
 import { useCamera } from "@/lib/CameraContext"
-<<<<<<< HEAD
-import L from 'leaflet'
-
-// Mock camera data with real lat/lng coordinates for San Francisco
-const cameras = [
-  {
-    id: "Market Street & 5th",
-    name: "Market Street & 5th",
-    lat: 37.783,
-    lng: -122.407,
-    status: "active",
-  },
-  {
-    id: "Union Square",
-    name: "Union Square",
-    lat: 37.788,
-    lng: -122.407,
-    status: "active",
-  },
-  {
-    id: "Mission District",
-    name: "Mission District",
-    lat: 37.763,
-    lng: -122.419,
-    status: "active",
-  },
-  {
-    id: "Haight Street",
-    name: "Haight Street",
-    lat: 37.77,
-    lng: -122.446,
-    status: "active",
-  },
-  {
-    id: "Nob Hill",
-    name: "Nob Hill",
-    lat: 37.793,
-    lng: -122.416,
-    status: "active",
-  },
-]
-=======
 // Dynamically import Leaflet to avoid SSR issues
 import dynamic from 'next/dynamic'
 import { cameras, Camera as CameraType } from '@/lib/cameraData'
@@ -102,7 +60,6 @@
 
 // Create the event system
 export const amberAlertEvents = createAmberAlertEventSystem();
->>>>>>> 6610ea08
 
 // Default center coordinates (San Francisco)
 const DEFAULT_CENTER = { lat: 37.7749, lng: -122.4194 }
