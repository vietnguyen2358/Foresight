"use client"

import type React from "react"
import { useState, useRef, useEffect } from "react"
import { Button } from "@/components/ui/button"
import { Input } from "@/components/ui/input"
import { Send, User, Bot, Loader2, Info, Camera as CameraIcon, MapPin } from "lucide-react"
import { Card } from "@/components/ui/card"
import { API_BASE_URL, checkServerHealth, searchPeople } from "@/lib/api"
import { motion, AnimatePresence } from "framer-motion"
import { useCamera, type Camera } from "@/lib/CameraContext"
import { 
  Accordion,
  AccordionContent,
  AccordionItem,
  AccordionTrigger,
} from "@/components/ui/accordion"
import { Badge } from "@/components/ui/badge"
import { Tooltip, TooltipContent, TooltipProvider, TooltipTrigger } from "@/components/ui/tooltip"

type MatchDescription = {
  id?: string;
  timestamp?: string;
  [key: string]: any;
};

type MatchMetadata = {
  camera_id?: string;
  image_path?: string;
  [key: string]: any;
};

type Match = {
  description: MatchDescription;
  metadata: MatchMetadata;
  similarity: number;
};

type Message = {
  role: "user" | "assistant"
  content: string
  matches?: Match[]
}

export default function ChatAgent() {
  const { selectedCamera, setSelectedCamera, cameras } = useCamera()
  const [messages, setMessages] = useState<Message[]>([
    {
      role: "assistant",
<<<<<<< HEAD
      content:
        "Hi! I'm Steven the AI assistant. I can help you search for people and chat with you. What would you like to know?",
=======
      content: "Hi! I can help you search for people. Describe what you're looking for in detail.",
>>>>>>> 6610ea08
    },
  ])
  const [input, setInput] = useState("")
  const [isLoading, setIsLoading] = useState(false)
  const [searchGuidelines, setSearchGuidelines] = useState<string[]>([])
  const messagesEndRef = useRef<HTMLDivElement>(null)
  const chatContainerRef = useRef<HTMLDivElement>(null)

  // Fetch search guidelines on component mount
  useEffect(() => {
    const fetchGuidelines = async () => {
      try {
        const response = await fetch(`${API_BASE_URL}/search_guidelines`);
        if (response.ok) {
          const data = await response.json();
          setSearchGuidelines(data.guidelines || []);
        }
      } catch (error) {
        console.error("Failed to fetch search guidelines:", error);
      }
    };
    
    fetchGuidelines();
  }, []);

  const scrollToBottom = () => {
    if (messagesEndRef.current) {
      const chatContainer = chatContainerRef.current
      if (chatContainer) {
        requestAnimationFrame(() => {
          chatContainer.scrollTo({
            top: chatContainer.scrollHeight,
            behavior: "smooth"
          })
        })
      }
    }
  }

  useEffect(() => {
    scrollToBottom()
  }, [messages, isLoading])

  useEffect(() => {
    scrollToBottom()
  }, [])

  useEffect(() => {
    if (selectedCamera) {
      console.log("Selected camera changed in ChatAgent:", selectedCamera);
      setTimeout(() => {
        // @ts-ignore
        if (window.zoomToCamera) {
          console.log("Using zoomToCamera method from ChatAgent");
          // @ts-ignore
          window.zoomToCamera(selectedCamera);
        } else {
          console.log("zoomToCamera method not available from ChatAgent");
        }
      }, 500);
    }
  }, [selectedCamera]);

  const handleSubmit = async (e: React.FormEvent) => {
    e.preventDefault();
    if (!input.trim()) return;

    const userMessage = input.trim();
    setInput("");
    setMessages((prev) => [...prev, { role: "user", content: userMessage }]);

    try {
      setIsLoading(true);
      
      // Search for people
      const searchResults = await searchPeople(userMessage);
      
      // Add assistant message with search results
      setMessages((prev) => [
        ...prev,
        {
          role: "assistant",
          content: searchResults.rag_response || "I found some matches for your search.",
          matches: searchResults.matches,
        },
      ]);
    } catch (error) {
      console.error("Error searching for people:", error);
      setMessages((prev) => [
        ...prev,
        {
          role: "assistant",
          content: "Sorry, I encountered an error while searching. Please try again.",
        },
      ]);
    } finally {
      setIsLoading(false);
    }
  };

  // Function to render a match card with detailed information
  const renderMatchCard = (match: Match, index: number) => {
    const description = match.description || {};
    const metadata = match.metadata || {};
    const similarity = match.similarity || 0;
    
    // Find camera if available
    const matchCamera = metadata.camera_id 
      ? cameras.find((c) => c.id === metadata.camera_id)
      : null;
    
    // Extract unique attributes for badges
    const uniqueAttributes = Object.entries(description)
      .filter(([key, value]) => 
        value && 
        typeof value === 'string' && 
        value.trim() !== '' && 
        !['id', 'timestamp'].includes(key)
      )
      .map(([key, value]) => `${key}:${value}`);
    
    return (
      <Card key={index} className="p-4 bg-gray-800/50">
        <div className="flex justify-between items-start mb-2">
          <div className="flex items-center">
            <User className="h-4 w-4 text-blue-400 mr-2" />
            <span className="text-sm font-medium text-white">
              Match {index + 1} ({similarity.toFixed(1)}% match)
            </span>
          </div>
          {matchCamera && (
            <Button
              variant="ghost"
              size="sm"
              className="h-6 text-xs text-blue-400 hover:text-blue-300"
              onClick={() => setSelectedCamera(matchCamera)}
            >
              <CameraIcon className="h-3 w-3 mr-1" />
              View Camera
            </Button>
          )}
        </div>
        
        <div className="grid grid-cols-2 gap-2 text-xs text-gray-300 mb-3">
          {metadata.camera_id && (
            <div className="flex items-center">
              <CameraIcon className="h-3 w-3 mr-1 text-gray-400" />
              <span>{metadata.camera_id}</span>
            </div>
          )}
          {metadata.timestamp && (
            <div className="flex items-center">
              <MapPin className="h-3 w-3 mr-1 text-gray-400" />
              <span>{new Date(metadata.timestamp).toLocaleString()}</span>
            </div>
          )}
        </div>
        
        <div className="flex flex-wrap gap-1 mb-3">
          {uniqueAttributes.map((attr, i) => (
            <Badge key={i} variant="outline" className="text-xs">
              {attr}
            </Badge>
          ))}
        </div>
        
        <Accordion type="single" collapsible className="w-full">
          <AccordionItem value="description">
            <AccordionTrigger>Detailed Description</AccordionTrigger>
            <AccordionContent>
              <pre className="text-xs overflow-auto p-2 bg-muted rounded-md">
                {JSON.stringify(description, null, 2)}
              </pre>
            </AccordionContent>
          </AccordionItem>
          
          <AccordionItem value="metadata">
            <AccordionTrigger>Metadata</AccordionTrigger>
            <AccordionContent>
              <pre className="text-xs overflow-auto p-2 bg-muted rounded-md">
                {JSON.stringify(metadata, null, 2)}
              </pre>
            </AccordionContent>
          </AccordionItem>
        </Accordion>
      </Card>
    );
  };

  return (
<<<<<<< HEAD
    <div className="flex flex-col h-full">
      <div className="p-4 border-b border-gray-800">
        <h2 className="text-lg font-semibold text-white">Steven AI Assistant</h2>
        <p className="text-sm text-gray-400">Steven helps locate missing individuals. Describe who you're looking for to Steven</p>
=======
    <div className="flex flex-col h-full left-sidebar-content">
      <div className="p-2 border-b flex items-center justify-between">
        <h2 className="text-lg font-semibold">Person Search</h2>
        <div className="relative group">
          <Button variant="ghost" size="icon" className="h-8 w-8">
            <Info className="h-4 w-4" />
          </Button>
          <div className="absolute right-0 top-10 w-80 p-2 bg-popover text-popover-foreground rounded-md shadow-md opacity-0 invisible group-hover:opacity-100 group-hover:visible transition-all z-10">
            <div className="text-xs">
              <p className="font-semibold mb-1">Search Tips:</p>
              <ul className="list-disc pl-2 space-y-1">
                {searchGuidelines.map((guideline, i) => (
                  <li key={i}>{guideline}</li>
                ))}
              </ul>
            </div>
          </div>
        </div>
>>>>>>> 6610ea08
      </div>
      
      <div 
        ref={chatContainerRef} 
        className="flex-1 overflow-y-auto p-4 space-y-4"
        style={{ 
          scrollbarWidth: 'thin',
          scrollbarColor: '#4B5563 #1F2937',
          msOverflowStyle: 'none'
        }}
      >
        <style jsx>{`
          div::-webkit-scrollbar {
            width: 6px;
          }
          div::-webkit-scrollbar-track {
            background: #1F2937;
          }
          div::-webkit-scrollbar-thumb {
            background-color: #4B5563;
            border-radius: 3px;
          }
          div::-webkit-scrollbar-thumb:hover {
            background-color: #6B7280;
          }
        `}</style>
        
        <AnimatePresence>
          {messages.map((message, index) => (
            <motion.div
              key={index}
              initial={{ opacity: 0, y: 20 }}
              animate={{ opacity: 1, y: 0 }}
              exit={{ opacity: 0, y: -20 }}
              transition={{ duration: 0.2 }}
            >
              <Card className={`p-4 ${
                message.role === "user" ? "bg-blue-600/60" : "bg-secondary/10"
              }`}>
                <div className="flex items-start gap-2">
                  {message.role === "user" ? (
                    <User className="h-5 w-5 mt-1 text-white-500" />
                  ) : (
                    <Bot className="h-5 w-5 mt-1" />
                  )}
                  <div className="flex-1">
                    <div className="whitespace-pre-wrap">{message.content}</div>
                    
                    {message.role === "assistant" && message.matches && message.matches.length > 0 && (
                      <div className="mt-4">
                        {message.matches.map((match, i) => renderMatchCard(match, i))}
                      </div>
                    )}
                  </div>
                </div>
              </Card>
            </motion.div>
          ))}
        </AnimatePresence>
        <div ref={messagesEndRef} />
      </div>

      <form onSubmit={handleSubmit} className="p-4 border-t">
        <div className="flex gap-2">
          <Input
            value={input}
            onChange={(e) => setInput(e.target.value)}
            placeholder="Describe the person you're looking for in detail..."
            disabled={isLoading}
            className="border-blue-500 focus:border-blue-600 focus:ring-blue-500"
          />
          <Button type="submit" disabled={isLoading}>
            {isLoading ? (
              <Loader2 className="h-4 w-4 animate-spin" />
            ) : (
              <Send className="h-4 w-4" />
            )}
          </Button>
        </div>
      </form>
    </div>
  );
}
<|MERGE_RESOLUTION|>--- conflicted
+++ resolved
@@ -47,12 +47,7 @@
   const [messages, setMessages] = useState<Message[]>([
     {
       role: "assistant",
-<<<<<<< HEAD
-      content:
-        "Hi! I'm Steven the AI assistant. I can help you search for people and chat with you. What would you like to know?",
-=======
       content: "Hi! I can help you search for people. Describe what you're looking for in detail.",
->>>>>>> 6610ea08
     },
   ])
   const [input, setInput] = useState("")
@@ -243,12 +238,6 @@
   };
 
   return (
-<<<<<<< HEAD
-    <div className="flex flex-col h-full">
-      <div className="p-4 border-b border-gray-800">
-        <h2 className="text-lg font-semibold text-white">Steven AI Assistant</h2>
-        <p className="text-sm text-gray-400">Steven helps locate missing individuals. Describe who you're looking for to Steven</p>
-=======
     <div className="flex flex-col h-full left-sidebar-content">
       <div className="p-2 border-b flex items-center justify-between">
         <h2 className="text-lg font-semibold">Person Search</h2>
@@ -267,7 +256,6 @@
             </div>
           </div>
         </div>
->>>>>>> 6610ea08
       </div>
       
       <div 
